#
#
# Agora Real Time Engagement
# Created by Wei Hu in 2024-08.
# Copyright (c) 2024 Agora IO. All rights reserved.
#
#
import asyncio
import threading
import base64
from datetime import datetime
from typing import Awaitable
from functools import partial

from ten import (
    AudioFrame,
    VideoFrame,
    Extension,
    TenEnv,
    Cmd,
    StatusCode,
    CmdResult,
    Data,
)
from ten.audio_frame import AudioFrameDataFmt
from .log import logger

from .tools import ToolRegistry
from .conf import RealtimeApiConfig, BASIC_PROMPT, DEFAULT_GREETING
from .realtime.connection import RealtimeApiConnection
from .realtime.struct import *
from .tools import ToolRegistry

# properties
PROPERTY_API_KEY = "api_key"  # Required
PROPERTY_BASE_URI = "base_uri"  # Optional
PROPERTY_PATH = "path"  # Optional
PROPERTY_PLATFORM = "platform"  # Optional
PROPERTY_MODEL = "model"  # Optional
PROPERTY_SYSTEM_MESSAGE = "system_message"  # Optional
PROPERTY_TEMPERATURE = "temperature"  # Optional
PROPERTY_MAX_TOKENS = "max_tokens"  # Optional
PROPERTY_VOICE = "voice"  # Optional
PROPERTY_SERVER_VAD = "server_vad"  # Optional
PROPERTY_STREAM_ID = "stream_id"
PROPERTY_LANGUAGE = "language"
PROPERTY_DUMP = "dump"
PROPERTY_GREETING = "greeting"
PROPERTY_HISTORY = "history"

DEFAULT_VOICE = Voices.Alloy

CMD_TOOL_REGISTER = "tool_register"
CMD_TOOL_CALL = "tool_call"
CMD_PROPERTY_NAME = "name"
CMD_PROPERTY_ARGS = "args"

TOOL_REGISTER_PROPERTY_NAME = "name"
TOOL_REGISTER_PROPERTY_DESCRIPTON = "description"
TOOL_REGISTER_PROPERTY_PARAMETERS = "parameters"


class Role(str, Enum):
    User = "user"
    Assistant = "assistant"


class OpenAIV2VExtension(Extension):
    def __init__(self, name: str):
        super().__init__(name)

        # handler
        self.loop = asyncio.new_event_loop()
        self.thread: threading.Thread = None

        # openai related
        self.config: RealtimeApiConfig = RealtimeApiConfig()
        self.conn: RealtimeApiConnection = None
        self.connected: bool = False
        self.session_id: str = ""
        self.session: SessionUpdateParams = None
        self.last_updated = None
        self.ctx: dict = {}

        # audo related
        self.sample_rate: int = 24000
        self.out_audio_buff: bytearray = b''
        self.audio_len_threshold: int = 10240
        self.transcript: str = ''

        # misc.
<<<<<<< HEAD
        self.greeting = DEFAULT_GREETING
=======
        self.greeting : str = DEFAULT_GREETING
        self.platform: str = ""
>>>>>>> e5bb80fc
        # max history store in context
        self.max_history = 0
        self.history = []
        self.remote_stream_id: int = 0
        self.channel_name: str = ""
        self.dump: bool = False
        self.registry = ToolRegistry()

    def on_start(self, ten_env: TenEnv) -> None:
        logger.info("OpenAIV2VExtension on_start")

        self._fetch_properties(ten_env)

        # Start async handler
        def start_event_loop(loop):
            asyncio.set_event_loop(loop)
            loop.run_forever()

        self.thread = threading.Thread(
            target=start_event_loop, args=(self.loop,))
        self.thread.start()

        # self._register_local_tools()

        asyncio.run_coroutine_threadsafe(self._init_connection(), self.loop)

        ten_env.on_start_done()

    def on_stop(self, ten_env: TenEnv) -> None:
        logger.info("OpenAIV2VExtension on_stop")

        self.connected = False

        if self.thread:
            self.loop.call_soon_threadsafe(self.loop.stop)
            self.thread.join()
            self.thread = None

        ten_env.on_stop_done()

    def on_audio_frame(self, ten_env: TenEnv, audio_frame: AudioFrame) -> None:
        try:
            stream_id = audio_frame.get_property_int("stream_id")
            # logger.debug(f"on_audio_frame {stream_id}")
            if self.channel_name == "":
                self.channel_name = audio_frame.get_property_string("channel")

            if self.remote_stream_id == 0:
                self.remote_stream_id = stream_id
                asyncio.run_coroutine_threadsafe(
                    self._run_client_loop(ten_env), self.loop)
                logger.info(f"Start session for {stream_id}")

            frame_buf = audio_frame.get_buf()
            self._dump_audio_if_need(frame_buf, Role.User)

            asyncio.run_coroutine_threadsafe(
                self._on_audio(frame_buf), self.loop)
        except:
            logger.exception(f"OpenAIV2VExtension on audio frame failed")

    # Should not be here
    def on_video_frame(self, ten_env: TenEnv, video_frame: VideoFrame) -> None:
        pass

    # Should not be here
    def on_cmd(self, ten_env: TenEnv, cmd: Cmd) -> None:
        cmd_name = cmd.get_name()

        if cmd_name == CMD_TOOL_REGISTER:
            self._on_tool_register(ten_env, cmd)

        cmd_result = CmdResult.create(StatusCode.OK)
        ten_env.return_result(cmd_result, cmd)

    # Should not be here
    def on_data(self, ten_env: TenEnv, data: Data) -> None:
        pass

    def on_config_changed(self) -> None:
        # update session again
        return

    async def _init_connection(self):
        try:
            self.conn = RealtimeApiConnection(
                base_uri=self.config.base_uri, path=self.config.path, api_key=self.config.api_key, model=self.config.model, platform=self.platform, verbose=True)
            logger.info(f"Finish init client {self.config} {self.conn}")
        except:
            logger.exception(f"Failed to create client {self.config}")

    async def _run_client_loop(self, ten_env: TenEnv):
        def get_time_ms() -> int:
            current_time = datetime.now()
            return current_time.microsecond // 1000

        try:
            await self.conn.connect()
            self.connected = True
            item_id = ""  # For truncate
            response_id = ""
            content_index = 0
            relative_start_ms = get_time_ms()
            flushed = set()

            logger.info("Client loop started")
            async for message in self.conn.listen():
                try:
                    logger.info(f"Received message: {message.type}")
                    match message:
                        case SessionCreated():
                            logger.info(
                                f"Session is created: {message.session}")
                            self.session_id = message.session.id
                            self.session = message.session
                            update_msg = self._update_session()
                            await self.conn.send_request(update_msg)

                            text = self._greeting_text()
                            await self.conn.send_request(ItemCreate(item=UserMessageItemParam(content=[{"type": ContentType.InputText, "text": text}])))
                            await self.conn.send_request(ResponseCreate())

                            # update_conversation = self.update_conversation()
                            # await self.conn.send_request(update_conversation)
                        case ItemInputAudioTranscriptionCompleted():
                            logger.info(
                                f"On request transcript {message.transcript}")
                            self._send_transcript(
                                ten_env, message.transcript, Role.User, True)
                        case ItemInputAudioTranscriptionFailed():
                            logger.warning(
                                f"On request transcript failed {message.item_id} {message.error}")
                        case ItemCreated():
                            logger.info(f"On item created {message.item}")
<<<<<<< HEAD
                            if self.max_history and message.item["status"] == "completed":
=======
                            if self.max_history and ("status" not in message.item or message.item["status"] == "completed"):
>>>>>>> e5bb80fc
                                # need maintain the history
                                await self._append_history(message.item)
                        case ResponseCreated():
                            response_id = message.response.id
                            logger.info(
                                f"On response created {response_id}")
                        case ResponseDone():
                            id = message.response.id
                            status = message.response.status
                            logger.info(
                                f"On response done {id} {status}")
                            for item in message.response.output:
                                await self._append_history(item)
                            if id == response_id:
                                response_id = ""
                        case ResponseAudioTranscriptDelta():
                            logger.info(
                                f"On response transcript delta {message.response_id} {message.output_index} {message.content_index} {message.delta}")
                            if message.response_id in flushed:
                                logger.warning(
                                    f"On flushed transcript delta {message.response_id} {message.output_index} {message.content_index} {message.delta}")
                                continue
                            self.transcript += message.delta
                            self._send_transcript(
                                ten_env, self.transcript, Role.Assistant, False)
                        case ResponseAudioTranscriptDone():
                            logger.info(
                                f"On response transcript done {message.output_index} {message.content_index} {message.transcript}")
                            if message.response_id in flushed:
                                logger.warning(
                                    f"On flushed transcript done {message.response_id}")
                                continue
                            self.transcript = ""
                            self._send_transcript(
                                ten_env, message.transcript, Role.Assistant, True)
                        case ResponseOutputItemDone():
                            logger.info(f"Output item done {message.item}")
                        case ResponseOutputItemAdded():
                            logger.info(
                                f"Output item added {message.output_index} {message.item}")
                        case ResponseAudioDelta():
                            if message.response_id in flushed:
                                logger.warning(
                                    f"On flushed audio delta {message.response_id} {message.item_id} {message.content_index}")
                                continue
                            item_id = message.item_id
                            content_index = message.content_index
                            self._on_audio_delta(ten_env, message.delta)
                        case InputAudioBufferSpeechStarted():
                            logger.info(
                                f"On server listening, in response {response_id}, last item {item_id}")
                            # Tuncate the on-going audio stream
                            end_ms = get_time_ms() - relative_start_ms
                            if item_id:
                                truncate = ItemTruncate(
                                    item_id=item_id, content_index=content_index, audio_end_ms=end_ms)
                                await self.conn.send_request(truncate)
                            self._flush(ten_env)
                            if response_id and self.transcript:
                                transcript = self.transcript + "[interrupted]"
                                self._send_transcript(
                                    ten_env, transcript, Role.Assistant, True)
                                self.transcript = ""
                                # memory leak, change to lru later
                                flushed.add(response_id)
                            item_id = ""
                        case InputAudioBufferSpeechStopped():
                            relative_start_ms = get_time_ms() - message.audio_end_ms
                            logger.info(
                                f"On server stop listening, {message.audio_end_ms}, relative {relative_start_ms}")
                        case ResponseFunctionCallArgumentsDone():
                            tool_call_id = message.call_id
                            name = message.name
                            arguments = message.arguments
                            logger.info(f"need to call func {name}")
                            # TODO rebuild this into async, or it will block the thread
                            await self.registry.on_func_call(tool_call_id, name, arguments, self._on_tool_output)
                        case ErrorMessage():
                            logger.error(
                                f"Error message received: {message.error}")
                        case _:
                            logger.debug(f"Not handled message {message}")
                except:
                    logger.exception(
                        f"Error processing message: {message}")

            logger.info("Client loop finished")
        except:
            logger.exception(f"Failed to handle loop")

        # clear so that new session can be triggered
        self.connected = False
        self.remote_stream_id = 0
    
    async def _append_history(self, item: ItemParam) -> None:
        logger.info(f"append item {item}")
        self.history.append(item["id"])
        if len(self.history) > self.max_history:
            to_remove = self.history[0]
            logger.info(f"remove history {to_remove}")
            await self.conn.send_request(ItemDelete(item_id=to_remove))
            self.history = self.history[1:]

    async def _on_audio(self, buff: bytearray):
        self.out_audio_buff += buff
        # Buffer audio
        if len(self.out_audio_buff) >= self.audio_len_threshold and self.session_id != "":
            await self.conn.send_audio_data(self.out_audio_buff)
            logger.info(
                f"Send audio frame to OpenAI: {len(self.out_audio_buff)}")
            self.out_audio_buff = b''

    def _fetch_properties(self, ten_env: TenEnv):
        try:
            api_key = ten_env.get_property_string(PROPERTY_API_KEY)
            self.config.api_key = api_key
        except Exception as err:
            logger.info(
                f"GetProperty required {PROPERTY_API_KEY} failed, err: {err}")
            return

        try:
            base_uri = ten_env.get_property_string(PROPERTY_BASE_URI)
            if base_uri:
                self.config.base_uri = base_uri
        except Exception as err:
            logger.info(f"GetProperty optional {PROPERTY_BASE_URI} error: {err}")
        
        try:
            path = ten_env.get_property_string(PROPERTY_PATH)
            if path:
                self.config.path = path
        except Exception as err:
            logger.info(f"GetProperty optional {PROPERTY_PATH} error: {err}")
        
        try:
            self.platform = ten_env.get_property_string(PROPERTY_PLATFORM)
        except Exception as err:
            logger.info(f"GetProperty optional {PROPERTY_PLATFORM} error: {err}") 

        try:
            model = ten_env.get_property_string(PROPERTY_MODEL)
            if model:
                self.config.model = model
        except Exception as err:
            logger.info(f"GetProperty optional {PROPERTY_MODEL} error: {err}")

        try:
            system_message = ten_env.get_property_string(
                PROPERTY_SYSTEM_MESSAGE)
            if system_message:
                self.config.instruction = BASIC_PROMPT + "\n" + system_message
        except Exception as err:
            logger.info(
                f"GetProperty optional {PROPERTY_SYSTEM_MESSAGE} error: {err}")

        try:
            temperature = ten_env.get_property_float(PROPERTY_TEMPERATURE)
            self.config.temperature = float(temperature)
        except Exception as err:
            logger.info(
                f"GetProperty optional {PROPERTY_TEMPERATURE} failed, err: {err}"
            )

        try:
            max_tokens = ten_env.get_property_int(PROPERTY_MAX_TOKENS)
            if max_tokens > 0:
                self.config.max_tokens = int(max_tokens)
        except Exception as err:
            logger.info(
                f"GetProperty optional {PROPERTY_MAX_TOKENS} failed, err: {err}"
            )

        try:
            voice = ten_env.get_property_string(PROPERTY_VOICE)
            if voice:
                v = DEFAULT_VOICE
                if voice == "alloy":
                    v = Voices.Alloy
                elif voice == "echo":
                    v = Voices.Echo
                elif voice == "shimmer":
                    v = Voices.Shimmer
                self.config.voice = v
        except Exception as err:
            logger.info(f"GetProperty optional {PROPERTY_VOICE} error: {err}")

        try:
            language = ten_env.get_property_string(PROPERTY_LANGUAGE)
            if language:
                self.config.language = language
        except Exception as err:
            logger.info(
                f"GetProperty optional {PROPERTY_LANGUAGE} error: {err}")

        try:
            greeting = ten_env.get_property_string(PROPERTY_GREETING)
            if greeting:
                self.greeting = greeting
        except Exception as err:
            logger.info(
                f"GetProperty optional {PROPERTY_GREETING} error: {err}")

        try:
            server_vad = ten_env.get_property_bool(PROPERTY_SERVER_VAD)
            self.config.server_vad = server_vad
        except Exception as err:
            logger.info(
                f"GetProperty optional {PROPERTY_SERVER_VAD} failed, err: {err}"
            )

        try:
            self.dump = ten_env.get_property_bool(PROPERTY_DUMP)
        except Exception as err:
            logger.info(
                f"GetProperty optional {PROPERTY_DUMP} error: {err}")
        
        try:
            history = ten_env.get_property_int(PROPERTY_HISTORY)
            if history:
                self.max_history = history
        except Exception as err:
            logger.info(
                f"GetProperty optional {PROPERTY_HISTORY} error: {err}")

        self.ctx = self.config.build_ctx()
        self.ctx["greeting"] = self.greeting

    def _update_session(self) -> SessionUpdate:
        self.ctx["tools"] = self.registry.to_prompt()
        prompt = self._replace(self.config.instruction)
        self.last_updated = datetime.now()
        return SessionUpdate(session=SessionUpdateParams(
            instructions=prompt,
            model=self.config.model,
            voice=self.config.voice,
            input_audio_transcription=InputAudioTranscription(
                model="whisper-1"),
            tool_choice="auto",
            tools=self.registry.get_tools()
        ))

    '''
    def _update_conversation(self) -> UpdateConversationConfig:
        prompt = self._replace(self.config.system_message)
        conf = UpdateConversationConfig()
        conf.system_message = prompt
        conf.temperature = self.config.temperature
        conf.max_tokens = self.config.max_tokens
        conf.tool_choice = "none"
        conf.disable_audio = False
        conf.output_audio_format = AudioFormats.PCM16
        return conf
    '''

    def _replace(self, prompt: str) -> str:
        result = prompt
        for token, value in self.ctx.items():
            result = result.replace("{"+token+"}", value)
        return result

    def _on_audio_delta(self, ten_env: TenEnv, delta: bytes) -> None:
        audio_data = base64.b64decode(delta)
        logger.debug("on_audio_delta audio_data len {} samples {}".format(
            len(audio_data), len(audio_data) // 2))
        self._dump_audio_if_need(audio_data, Role.Assistant)

        f = AudioFrame.create("pcm_frame")
        f.set_sample_rate(self.sample_rate)
        f.set_bytes_per_sample(2)
        f.set_number_of_channels(1)
        f.set_data_fmt(AudioFrameDataFmt.INTERLEAVE)
        f.set_samples_per_channel(len(audio_data) // 2)
        f.alloc_buf(len(audio_data))
        buff = f.lock_buf()
        buff[:] = audio_data
        f.unlock_buf(buff)
        ten_env.send_audio_frame(f)

    def _send_transcript(self, ten_env: TenEnv, transcript: str, role: Role, is_final: bool) -> None:
        try:
            d = Data.create("text_data")
            d.set_property_string("text", transcript)
            d.set_property_bool("end_of_segment", is_final)
            stream_id = self.remote_stream_id if role == Role.User else 0
            d.set_property_int("stream_id", stream_id)
            d.set_property_bool("is_final", is_final)
            logger.debug(
                f"send transcript text [{transcript}] stream_id {stream_id} is_final {is_final} end_of_segment {is_final} role {role}")
            ten_env.send_data(d)
        except:
            logger.exception(
                f"Error send text data {role}: {transcript} {is_final}")

    def _flush(self, ten_env: TenEnv) -> None:
        try:
            c = Cmd.create("flush")
            ten_env.send_cmd(c, lambda ten, result: logger.info("flush done"))
        except:
            logger.exception(f"Error flush")

    def _dump_audio_if_need(self, buf: bytearray, role: Role) -> None:
        if not self.dump:
            return

        with open("{}_{}.pcm".format(role, self.channel_name), "ab") as dump_file:
            dump_file.write(buf)

    #def _register_local_tools(self) -> None:
    #    self.ctx["tools"] = self.registry.to_prompt()

    def _on_tool_register(self, ten_env: TenEnv, cmd: Cmd):
        try:
            name = cmd.get_property_string(TOOL_REGISTER_PROPERTY_NAME)
            description = cmd.get_property_string(
                TOOL_REGISTER_PROPERTY_DESCRIPTON)
            pstr = cmd.get_property_string(TOOL_REGISTER_PROPERTY_PARAMETERS)
            parameters = json.loads(pstr)
            p = partial(self._remote_tool_call, ten_env)
            self.registry.register(
                name=name, description=description,
                callback=p,
                parameters=parameters)
            logger.info(f"on tool register {name} {description}")
            self.on_config_changed()
        except:
            logger.exception(f"Failed to register")

    async def _remote_tool_call(self, ten_env: TenEnv, name: str, args: str, callback: Awaitable):
        logger.info(f"_remote_tool_call {name} {args}")
        c = Cmd.create(f"{CMD_TOOL_CALL}_{name}")
        c.set_property_string(CMD_PROPERTY_NAME, name)
        c.set_property_string(CMD_PROPERTY_ARGS, args)
        ten_env.send_cmd(c, lambda ten, result: asyncio.run_coroutine_threadsafe(
                callback(result), self.loop))
        logger.info(f"_remote_tool_call finish {name} {args}")
    
    async def _on_tool_output(self, tool_call_id:str,  result:CmdResult):
        state = result.get_status_code()
        tool_response = ItemCreate(
            item=FunctionCallOutputItemParam(
                call_id=tool_call_id,
                output="{\"success\":false}",
            )
        )
        try:
            if state == StatusCode.OK:
                response = result.get_property_string("response")
                logger.info(f"_on_tool_output {tool_call_id} {response}")
            
                tool_response = ItemCreate(
                    item=FunctionCallOutputItemParam(
                        call_id=tool_call_id,
                        output=response,
                    )
                )
            else:
                logger.error(f"Failed to call function {tool_call_id}")
                
            await self.conn.send_request(tool_response)
            await self.conn.send_request(ResponseCreate())
        except:
            logger.exception("Failed to handle tool output")

    def _greeting_text(self) -> str:
        text = "Hi, there."
        if self.config.language == "zh-CN":
            text = "你好。"
        elif self.config.language == "ja-JP":
            text = "こんにちは"
        elif self.config.language == "ko-KR":
            text = "안녕하세요"
        return text<|MERGE_RESOLUTION|>--- conflicted
+++ resolved
@@ -89,12 +89,8 @@
         self.transcript: str = ''
 
         # misc.
-<<<<<<< HEAD
-        self.greeting = DEFAULT_GREETING
-=======
         self.greeting : str = DEFAULT_GREETING
         self.platform: str = ""
->>>>>>> e5bb80fc
         # max history store in context
         self.max_history = 0
         self.history = []
@@ -229,11 +225,8 @@
                                 f"On request transcript failed {message.item_id} {message.error}")
                         case ItemCreated():
                             logger.info(f"On item created {message.item}")
-<<<<<<< HEAD
-                            if self.max_history and message.item["status"] == "completed":
-=======
+
                             if self.max_history and ("status" not in message.item or message.item["status"] == "completed"):
->>>>>>> e5bb80fc
                                 # need maintain the history
                                 await self._append_history(message.item)
                         case ResponseCreated():
